--- conflicted
+++ resolved
@@ -1,12 +1,9 @@
 #!/usr/bin/env python
 import logging
+import requests
+import signal
 import sys
-<<<<<<< HEAD
-import requests
 from distutils.version import StrictVersion
-=======
-import signal
->>>>>>> 5f89fa88
 
 from PyQt5.QtWidgets import QApplication
 from PyQt5.QtWidgets import QMessageBox
@@ -14,7 +11,6 @@
 
 from osfoffline.database import drop_db
 from osfoffline.gui.qt import OSFOfflineQT
-from osfoffline import settings
 from osfoffline.utils.log import start_logging
 from osfoffline.utils.singleton import SingleInstance
 from osfoffline.tasks.notifications import Notification
@@ -24,26 +20,19 @@
 from updater4pyi.upd_iface_pyqt4 import UpdatePyQt4Interface
 from updater4pyi.upd_defs import Updater4PyiError
 
-<<<<<<< HEAD
 
-logger = logging.getLogger(__name__)
-
-
-def running_warning(message):
-=======
 if settings.DEBUG:
     signal.signal(signal.SIGINT, signal.SIG_DFL)
 
 
-def running_warning():
->>>>>>> 5f89fa88
+def running_warning(message):
     warn_app = QApplication(sys.argv)
     QMessageBox.information(None, 'Systray', message)
     warn_app.quit()
 
 
 def start():
-<<<<<<< HEAD
+    start_logging()
     # will end application if an instance is already running
     SingleInstance(callback=running_warning('OSF-Offline is already running. Check out the system tray.'))
 
@@ -57,6 +46,7 @@
                                              ask_before_checking=True,
                                              parent=QApplication.instance())
     except Updater4PyiError as e:
+        logger = logging.getLogger(__name__)
         logger.exception(e.updater_msg)
         if 'Connection Error' in e.updater_msg:
             Notification().error('Cannot check for updates because you have no Internet connection.')
@@ -76,10 +66,6 @@
             running_warning('You must update to a newer version. You are currently using version {}. '
                             'The minimum required version is {}.'.format(settings.VERSION, min_version))
             sys.exit(1)
-=======
-    start_logging()
-    SingleInstance(callback=running_warning)  # will end application if an instance is already running
->>>>>>> 5f89fa88
 
     # Start logging all events
     if '--drop' in sys.argv:
