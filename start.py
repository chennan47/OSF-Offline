--- conflicted
+++ resolved
@@ -3,11 +3,8 @@
 from PyQt5.QtWidgets import QApplication, QMessageBox, QSystemTrayIcon
 
 from osfoffline import utils
-<<<<<<< HEAD
 from osfoffline.utils.singleton import SingleInstance
-=======
 from osfoffline.application.main import OSFApp
->>>>>>> 63a624be
 
 
 def running_warning():
