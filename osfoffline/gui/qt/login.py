import logging

from PyQt5.QtWidgets import QDialog, QInputDialog, QMessageBox

from sqlalchemy.orm.exc import NoResultFound

from osfoffline.database import Session
from osfoffline.database.models import User
from osfoffline.database.utils import save
from osfoffline.exceptions import AuthError, TwoFactorRequiredError
from osfoffline.utils.authentication import AuthClient
from osfoffline.gui.qt.generated.login import Ui_login


logger = logging.getLogger(__name__)


class LoginScreen(QDialog, Ui_login):

    def __init__(self):
        super().__init__()
        self.user = None
        self.setupUi(self)
        self.logInButton.clicked.connect(self.login)

    def get_user(self):
        try:
            self.user = Session().query(User).one()
            self.user = AuthClient().populate_user_data(self.user)
            save(Session(), self.user)
            return self.user

            self.usernameEdit.setText(self.user.osf_login)
            self.passwordEdit.setFocus()
        except AuthError:
            Session().query(User).delete()
        except NoResultFound:
            self.usernameEdit.setFocus()

        self.exec_()

        if self.user:
            save(Session(), self.user)
        return self.user

<<<<<<< HEAD
    def log_in(self, *, otp=None):
        # self.start_screen.logInButton.setDisabled(True)  # Doesn't update until the asyncio call below returns
        logger.debug('attempting to log in')
=======
    def login(self):
        # self.start_screen.logInButton.setDisabled(True)  # Doesn't update until the asyncio call below returns
        logging.debug('attempting to login')
>>>>>>> 4fed8330
        username = self.usernameEdit.text().strip()
        password = self.passwordEdit.text().strip()
        auth_client = AuthClient()

        try:
<<<<<<< HEAD
            self.user = asyncio.get_event_loop().run_until_complete(
                auth_client.log_in(username=username, password=password, otp=otp))
        except TwoFactorRequiredError:
            # Prompt user for 2FA code, then re-try authentication
            otp_val, ok = QInputDialog.getText(self, 'Enter one-time code',
                                               'Please enter a two-factor authentication code.\n'
                                               '(check your mobile device)')
            if ok:
                return self.log_in(otp=otp_val)
        except AuthError as e:
            logger.exception(e.message)
            QMessageBox.warning(None, 'Log in Failed', e.message)
=======
            self.user = auth_client.login(username=username, password=password)
        except AuthError as e:
            logging.exception(e.message)
            QMessageBox.warning(None, 'Login Failed', e.message)
>>>>>>> 4fed8330
            # self.start_screen.logInButton.setEnabled(True)
        else:
            logger.info('Successfully logged in user: {}'.format(self.user))
            self.accept()<|MERGE_RESOLUTION|>--- conflicted
+++ resolved
@@ -43,23 +43,15 @@
             save(Session(), self.user)
         return self.user
 
-<<<<<<< HEAD
     def log_in(self, *, otp=None):
         # self.start_screen.logInButton.setDisabled(True)  # Doesn't update until the asyncio call below returns
         logger.debug('attempting to log in')
-=======
-    def login(self):
-        # self.start_screen.logInButton.setDisabled(True)  # Doesn't update until the asyncio call below returns
-        logging.debug('attempting to login')
->>>>>>> 4fed8330
         username = self.usernameEdit.text().strip()
         password = self.passwordEdit.text().strip()
         auth_client = AuthClient()
 
         try:
-<<<<<<< HEAD
-            self.user = asyncio.get_event_loop().run_until_complete(
-                auth_client.log_in(username=username, password=password, otp=otp))
+            self.user = auth_client.login(username=username, password=password, otp=otp)
         except TwoFactorRequiredError:
             # Prompt user for 2FA code, then re-try authentication
             otp_val, ok = QInputDialog.getText(self, 'Enter one-time code',
@@ -68,14 +60,8 @@
             if ok:
                 return self.log_in(otp=otp_val)
         except AuthError as e:
-            logger.exception(e.message)
-            QMessageBox.warning(None, 'Log in Failed', e.message)
-=======
-            self.user = auth_client.login(username=username, password=password)
-        except AuthError as e:
             logging.exception(e.message)
             QMessageBox.warning(None, 'Login Failed', e.message)
->>>>>>> 4fed8330
             # self.start_screen.logInButton.setEnabled(True)
         else:
             logger.info('Successfully logged in user: {}'.format(self.user))
