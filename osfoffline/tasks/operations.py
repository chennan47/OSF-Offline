--- conflicted
+++ resolved
@@ -82,11 +82,7 @@
 
     def run(self, dry=False):
         """Wrap internal run method"""
-<<<<<<< HEAD
-        logger.info('Running {!r}'.format(self))
-=======
         logger.debug('{!r}'.format(self))
->>>>>>> 63e0bc89
         if not dry:
             return self._run()
 
@@ -374,16 +370,10 @@
 class RemoteMoveFile(MoveOperation):
 
     def _run(self):
-<<<<<<< HEAD
-        logger.info('RemoteMoveFile: {}'.format(self._context))
-
         dest_parent = OperationContext(
             local=self._dest_context.local.parent,
             node=self._dest_context.node
         )
-=======
-        dest_parent = OperationContext(local=self._dest_context.local.parent)
->>>>>>> 63e0bc89
 
         resp = OSFClient().request('POST', self.remote.raw['links']['move'], data=json.dumps({
             'action': 'move',
